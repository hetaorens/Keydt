name: keyviz
description: visualize your keypress and mouse actions

publish_to: 'none'

version: 2.0.0-alpha

environment:
  sdk: '>=3.0.5 <4.0.0'

dependencies:
  flutter:
    sdk: flutter

  # cross-platform HID (Human Input Device) listener
  hid_listener: ^2.0.1

  tuple: ^2.0.2
  provider: ^6.0.5
  flutter_svg: ^2.0.7
  vector_math: ^2.1.4
  tray_manager: ^0.2.0
  url_launcher: ^6.1.12
  window_manager: ^0.3.6
<<<<<<< HEAD
  path_provider: ^2.1.0
=======
  path_provider: ^2.1.1
>>>>>>> dcca4e80
  flutter_animate: ^4.2.0
  flutter_acrylic: ^1.1.3
  macos_window_utils: ^1.4.0

dev_dependencies:
  flutter_test:
    sdk: flutter
  flutter_lints: ^2.0.2
  msix: ^3.16.4

flutter:

  uses-material-design: true

  assets:
    - assets/img/
    - assets/icons/

  fonts:
    - family: IBM Plex Sans
      fonts:
        - asset: assets/fonts/IBMPlexSans-Thin.ttf
          weight: 100
        - asset: assets/fonts/IBMPlexSans-ExtraLight.ttf
          weight: 200
        - asset: assets/fonts/IBMPlexSans-Light.ttf
          weight: 300
        - asset: assets/fonts/IBMPlexSans-Regular.ttf
          weight: 400
        - asset: assets/fonts/IBMPlexSans-Medium.ttf
          weight: 500
        - asset: assets/fonts/IBMPlexSans-SemiBold.ttf
          weight: 700
        - asset: assets/fonts/IBMPlexSans-Bold.ttf
          weight: 900

    - family: Inter
      fonts:
        - asset: assets/fonts/Inter-Thin.ttf
          weight: 200
        - asset: assets/fonts/Inter-Regular.ttf
        - asset: assets/fonts/Inter-SemiBold.ttf
          weight: 600<|MERGE_RESOLUTION|>--- conflicted
+++ resolved
@@ -22,11 +22,7 @@
   tray_manager: ^0.2.0
   url_launcher: ^6.1.12
   window_manager: ^0.3.6
-<<<<<<< HEAD
-  path_provider: ^2.1.0
-=======
   path_provider: ^2.1.1
->>>>>>> dcca4e80
   flutter_animate: ^4.2.0
   flutter_acrylic: ^1.1.3
   macos_window_utils: ^1.4.0
