name: keyviz
description: Visualize your keypress in realtime

publish_to: 'none'

version: 0.1.0-b

environment:
  sdk: ">=2.17.1 <3.0.0"

dependencies:
  flutter:
    sdk: flutter

  keyboard_event:
    git:
      url: https://github.com/Krysl/keyboard_event.git
      ref: main
    version: ^0.3.4

  provider: ^6.0.5
  flutter_svg: ^2.0.5
  tray_manager: ^0.2.0
  url_launcher: ^6.1.7
  window_manager: ^0.3.5
  flutter_acrylic: ^1.1.3
  screen_retriever: ^0.1.5
  shared_preferences: ^2.1.1

dev_dependencies:
  flutter_test:
    sdk: flutter

<<<<<<< HEAD
  flutter_lints: ^2.0.2
  msix: ^3.14.2
=======
  flutter_lints: ^2.0.0
  msix: ^3.15.0
>>>>>>> 2417338c

flutter:

  uses-material-design: true

  assets:
    - assets/img/
    - assets/symbols/
  
  fonts:
    - family: Poppins
      fonts:
        - asset: fonts/Poppins-Light.ttf
          weight: 300
        - asset: fonts/Poppins-Regular.ttf
          weight: 600
        - asset: fonts/Poppins-SemiBold.ttf
          weight: 900
  
msix_config:
  display_name: Keyviz
  publisher_display_name: Rahul Mula
  identity_name: dev.rahulmula.keyviz
  msix_version: 0.1.0
  logo_path: X:\dev\keypress\keyviz\assets\img\icon.png
  capabilities: inputObservation<|MERGE_RESOLUTION|>--- conflicted
+++ resolved
@@ -31,13 +31,8 @@
   flutter_test:
     sdk: flutter
 
-<<<<<<< HEAD
   flutter_lints: ^2.0.2
-  msix: ^3.14.2
-=======
-  flutter_lints: ^2.0.0
   msix: ^3.15.0
->>>>>>> 2417338c
 
 flutter:
 
