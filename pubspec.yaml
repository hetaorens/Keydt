name: keyviz
description: Visualize your keypress in realtime

publish_to: 'none'

version: 0.1.0-b

environment:
  sdk: ">=2.17.1 <3.0.0"

dependencies:
  flutter:
    sdk: flutter

  keyboard_event:
    git:
      url: https://github.com/Krysl/keyboard_event.git
      ref: main
    version: ^0.3.4

  provider: ^6.0.5
  flutter_svg: ^2.0.4
  tray_manager: ^0.2.0
  url_launcher: ^6.1.7
<<<<<<< HEAD
  window_manager: ^0.3.1
  flutter_acrylic: ^1.0.0
=======
  window_manager: ^0.3.0
  flutter_acrylic: ^1.1.2
>>>>>>> 9645b834
  screen_retriever: ^0.1.5
  shared_preferences: ^2.0.20

dev_dependencies:
  flutter_test:
    sdk: flutter

  flutter_lints: ^2.0.0
  msix: ^3.9.1

flutter:

  uses-material-design: true

  assets:
    - assets/img/
    - assets/symbols/
  
  fonts:
    - family: Poppins
      fonts:
        - asset: fonts/Poppins-Light.ttf
          weight: 300
        - asset: fonts/Poppins-Regular.ttf
          weight: 600
        - asset: fonts/Poppins-SemiBold.ttf
          weight: 900
  
msix_config:
  display_name: Keyviz
  publisher_display_name: Rahul Mula
  identity_name: dev.rahulmula.keyviz
  msix_version: 0.1.0
  logo_path: X:\dev\keypress\keyviz\assets\img\icon.png
  capabilities: inputObservation<|MERGE_RESOLUTION|>--- conflicted
+++ resolved
@@ -22,13 +22,8 @@
   flutter_svg: ^2.0.4
   tray_manager: ^0.2.0
   url_launcher: ^6.1.7
-<<<<<<< HEAD
   window_manager: ^0.3.1
-  flutter_acrylic: ^1.0.0
-=======
-  window_manager: ^0.3.0
   flutter_acrylic: ^1.1.2
->>>>>>> 9645b834
   screen_retriever: ^0.1.5
   shared_preferences: ^2.0.20
 
